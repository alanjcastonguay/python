--- conflicted
+++ resolved
@@ -239,11 +239,6 @@
         return "Python SDK Debug Report:\n"\
                "OS: {env}\n"\
                "Python Version: {pyversion}\n"\
-<<<<<<< HEAD
-               "Version of the API: v1.12.1\n"\
-               "SDK Package Version: 8.0.0a1".\
-=======
                "Version of the API: v1.12.2\n"\
                "SDK Package Version: 8.0.0-snapshot".\
->>>>>>> 3fb2be14
                format(env=sys.platform, pyversion=sys.version)